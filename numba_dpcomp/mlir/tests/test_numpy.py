# Copyright 2021 Intel Corporation
#
# Licensed under the Apache License, Version 2.0 (the "License");
# you may not use this file except in compliance with the License.
# You may obtain a copy of the License at
#
#      http://www.apache.org/licenses/LICENSE-2.0
#
# Unless required by applicable law or agreed to in writing, software
# distributed under the License is distributed on an "AS IS" BASIS,
# WITHOUT WARRANTIES OR CONDITIONS OF ANY KIND, either express or implied.
# See the License for the specific language governing permissions and
# limitations under the License.

import numba
from numba_dpcomp import njit, vectorize
from numpy.testing import assert_equal, assert_allclose # for nans comparison
import numpy as np
from numba.tests.support import TestCase
import unittest
import itertools
from functools import partial
import pytest

def _vectorize_reference(func, arg1):
    ret = np.empty(arg1.shape, arg1.dtype)
    for ind, val in np.ndenumerate(arg1):
        ret[ind] = func(val)
    return ret

def parametrize_function_variants(name, strings):
    funcs = [eval(f) for f in strings]
    return pytest.mark.parametrize(name, funcs, ids=strings)

_arr_1d_int = [1,2,3,4,5,6,7,8]
_arr_1d_float = [1.0,2.1,3.2,4.3,5.4,6.5,7.6,8.7]
_arr_2d_int = [[1,2,3,4],[5,6,7,8]]
_arr_2d_float = [[1.0,2.1,3.2,4.3],[5.4,6.5,7.6,8.7]]
_test_arrays = [_arr_1d_int, _arr_1d_float, _arr_2d_int, _arr_2d_float]
_test_arrays_ids = ["1d_int", "1d_float", "2d_int", "2d_float"]

@parametrize_function_variants("py_func", [
    'lambda a: a.sum()',
    'lambda a: np.sum(a)',
    'lambda a: np.sqrt(a)',
    'lambda a: np.square(a)',
    'lambda a: np.log(a)',
    'lambda a: np.sin(a)',
    'lambda a: np.cos(a)',
    'lambda a: a.size',
    'lambda a: a.T.T',
    # lambda a: a.T, TODO: need fortran layout support
])
@pytest.mark.parametrize("arr_list",
                         _test_arrays,
                         ids=_test_arrays_ids)
def test_unary(py_func, arr_list, request):
    jit_func = njit(py_func)
    arr = np.array(arr_list)
    assert_allclose(py_func(arr), jit_func(arr), rtol=1e-15, atol=1e-15)

_test_binary_test_arrays = [1, 2.5, np.array([1,2,3]), np.array([4.4,5.5,6.6])]
_test_binary_test_arrays_ids = ['1', '2.5', 'np.array([1,2,3])', 'np.array([4.4,5.5,6.6])']
@parametrize_function_variants("py_func", [
    'lambda a, b: np.add(a, b)',
    'lambda a, b: a + b',
    'lambda a, b: np.subtract(a, b)',
    'lambda a, b: a - b',
    'lambda a, b: np.multiply(a, b)',
    'lambda a, b: a * b',
    'lambda a, b: np.power(a, b)',
    'lambda a, b: a ** b',
    'lambda a, b: np.true_divide(a, b)',
    'lambda a, b: a / b',
])
@pytest.mark.parametrize("a",
                         _test_binary_test_arrays,
                         ids=_test_binary_test_arrays_ids)
@pytest.mark.parametrize("b",
                         _test_binary_test_arrays,
                         ids=_test_binary_test_arrays_ids)
def test_binary(py_func, a, b):
    jit_func = njit(py_func)
    assert_equal(py_func(a,b), jit_func(a,b))

_test_broadcast_test_arrays = [
    1,
    np.array([1]),
    np.array([[1]]),
    np.array([[1,2],[3,4]]),
    np.array([5,6]),
    np.array([[5],[6]]),
    np.array([[5,6]]),
]
_test_broadcast_test_arrays_ids = [
    '1',
    'np.array([1])',
    'np.array([[1]])',
    'np.array([[1,2],[3,4]])',
    'np.array([5,6])',
    'np.array([[5],[6]])',
    'np.array([[5,6]])',
]
@pytest.mark.parametrize("a",
                         _test_broadcast_test_arrays,
                         ids=_test_broadcast_test_arrays_ids)
@pytest.mark.parametrize("b",
                         _test_broadcast_test_arrays,
                         ids=_test_broadcast_test_arrays_ids)
def test_broadcast(a, b):
    def py_func(a, b):
        return np.add(a, b)

    jit_func = njit(py_func)
    assert_equal(py_func(a,b), jit_func(a,b))

class TestMlirBasic(TestCase):

    def test_staticgetitem(self):
        def py_func(a):
            return a[1]

        jit_func = njit(py_func)
        arr = np.asarray([5,6,7])
        assert_equal(py_func(arr), jit_func(arr))

    def test_getitem(self):
        def py_func(a, b):
            return a[b]

        jit_func = njit(py_func)
        arr = np.asarray([5,6,7])
        for i in range(3):
            assert_equal(py_func(arr, i), jit_func(arr, i))

    def test_array_len(self):
        def py_func(a):
            return len(a)

        jit_func = njit(py_func)
        arr = np.asarray([5,6,7])
        assert_equal(py_func(arr), jit_func(arr))

<<<<<<< HEAD
    def test_unary(self):
        funcs = [
            lambda a: a.sum(),
            lambda a: np.sum(a),
            lambda a: np.sqrt(a),
            lambda a: np.square(a),
            lambda a: np.log(a),
            lambda a: np.sin(a),
            lambda a: np.cos(a),
            lambda a: np.mean(a),
            lambda a: a.size,
            # lambda a: a.T, TODO: need fortran layout support
            lambda a: a.T.T,
        ]

        for py_func in funcs:
            jit_func = njit(py_func)
            for a in _test_arrays:
                arr = np.array(a)
                assert_equal(py_func(arr), jit_func(arr))

    def test_binary(self):
        funcs = [
            lambda a, b: np.add(a, b),
            lambda a, b: a + b,
            lambda a, b: np.subtract(a, b),
            lambda a, b: a - b,
            lambda a, b: np.multiply(a, b),
            lambda a, b: a * b,
            lambda a, b: np.power(a, b),
            lambda a, b: a ** b,
            lambda a, b: np.true_divide(a, b),
            lambda a, b: a / b,
        ]

        test_data = [1, 2.5, np.array([1,2,3]), np.array([4.4,5.5,6.6])]
        for py_func in funcs:
            jit_func = njit(py_func)
            for a1, a2 in itertools.product(test_data, test_data):
                assert_equal(py_func(a1,a2), jit_func(a1,a2))

=======
>>>>>>> e0de03b6
    def test_sum_axis(self):
        funcs = [
            lambda a: np.sum(a, axis=0),
            lambda a: np.sum(a, axis=1),
        ]

        for py_func in funcs:
            jit_func = njit(py_func)
            arr = np.array([[1,2,3],[4,5,6]])
            for a in [arr, arr.astype(np.float32)]:
                assert_equal(py_func(a), jit_func(a))

    def test_sum_add(self):
        def py_func(a, b):
            return np.add(a, b).sum()

        jit_func = njit(py_func)
        arr1 = np.asarray([1,2,3])
        arr2 = np.asarray([4,5,6])
        assert_equal(py_func(arr1, arr2), jit_func(arr1, arr2))

    def test_sum_add2(self):
        def py_func(a, b, c):
            t = np.add(a, b)
            return np.add(t, c).sum()

        jit_func = njit(py_func)
        arr1 = np.asarray([1,2,3])
        arr2 = np.asarray([4,5,6])
        arr3 = np.asarray([7,8,9])
        assert_equal(py_func(arr1, arr2, arr3), jit_func(arr1, arr2, arr3))

    def test_dot(self):
        def py_func(a, b):
            return np.dot(a, b)

        jit_func = njit(py_func)
        arr1 = np.asarray([1,2,3], np.float32)
        arr2 = np.asarray([4,5,6], np.float32)
        arr3 = np.asarray([[1,2,3],[4,5,6]], np.float32)
        arr4 = np.asarray([[1,2],[3,4],[5,6]], np.float32)

        for a, b in [(arr1,arr2), (arr3,arr4)]:
            assert_equal(py_func(a, b), jit_func(a, b))

    def test_static_setitem(self):
        def py_func(a):
            a[1] = 42
            return a[1]

        jit_func = njit(py_func)
        arr = np.asarray([1,2,3])
        assert_equal(py_func(arr), jit_func(arr))

    def test_setitem1(self):
        def py_func(a, b):
            a[b] = 42
            return a[b]

        jit_func = njit(py_func)
        arr = np.asarray([1,2,3])
        assert_equal(py_func(arr, 1), jit_func(arr, 1))

    def test_setitem2(self):
        def py_func(a, b, c):
            a[b, c] = 42
            return a[b, c]

        jit_func = njit(py_func)
        arr = np.asarray([[1,2,3],[4,5,6]])
        assert_equal(py_func(arr, 1, 2), jit_func(arr, 1, 2))

    def test_setitem_loop(self):
        def py_func(a):
            for i in range(len(a)):
                a[i] = a[i] + i
            return a.sum()

        jit_func = njit(py_func)
        arr = np.asarray([3,2,1])
        assert_equal(py_func(arr.copy()), jit_func(arr.copy()))

    def test_array_bounds1(self):
        def py_func(a):
            res = 0
            for i in range(len(a)):
                if i >= len(a) or i < 0:
                    res = res + 1
                else:
                    res = res + a[i]
            return res

        jit_func = njit(py_func)
        arr = np.asarray([3,2,1])
        assert_equal(py_func(arr.copy()), jit_func(arr.copy()))

    def test_array_bounds2(self):
        def py_func(a):
            res = 0
            for i in range(len(a)):
                if i < len(a) and i >= 0:
                    res = res + a[i]
                else:
                    res = res + 1
            return res

        jit_func = njit(py_func)
        arr = np.asarray([3,2,1])
        assert_equal(py_func(arr.copy()), jit_func(arr.copy()))

    def test_array_bounds3(self):
        def py_func(a):
            res = 0
            for i in range(len(a)):
                if 0 <= i < len(a):
                    res = res + a[i]
                else:
                    res = res + 1
            return res

        jit_func = njit(py_func)
        arr = np.asarray([3,2,1])
        assert_equal(py_func(arr.copy()), jit_func(arr.copy()))

    def test_array_bounds4(self):
        def py_func(a):
            res = 0
            for i in range(len(a) - 1):
                if 0 <= i < (len(a) - 1):
                    res = res + a[i]
                else:
                    res = res + 1
            return res

        jit_func = njit(py_func)
        arr = np.asarray([3,2,1])
        assert_equal(py_func(arr.copy()), jit_func(arr.copy()))

    def test_array_shape(self):
        def py_func(a):
            shape = a.shape
            return shape[0] + shape[1] * 10

        jit_func = njit(py_func)
        arr = np.array([[1,2,3],[4,5,6]])
        assert_equal(py_func(arr), jit_func(arr))

    def test_array_return(self):
        def py_func(a):
            return a

        jit_func = njit(py_func)
        arr = np.array([1,2,3])
        assert_equal(py_func(arr), jit_func(arr))

    def test_array_prange_const(self):
        def py_func(a, b):
            a[0] = 42
            for i in numba.prange(b):
                a[0] = 1
            return a[0]

        jit_func = njit(py_func, parallel=True)
        arr = np.array([0.0])
        assert_equal(py_func(arr, 5), jit_func(arr, 5))

    def test_empty1(self):
        def py_func(d):
            a = np.empty(d)
            for i in range(d):
                a[i] = i
            return a

        jit_func = njit(py_func)
        assert_equal(py_func(5), jit_func(5))

    def test_empty2(self):
        def py_func(d1, d2):
            a = np.empty((d1, d2))
            for i in range(d1):
                for j in range(d2):
                    a[i, j] = i + j * 10
            return a

        jit_func = njit(py_func)
        assert_equal(py_func(5, 7), jit_func(5, 7))

    def test_empty3(self):
        def py_func(a):
            return np.empty(a.shape, a.dtype)

        jit_func = njit(py_func)
        arr = np.array([1,2,3])
        for t in ['int32','int64','float32','float64']:
            a = arr.astype(t)
            assert_equal(py_func(a).shape, jit_func(a).shape)
            assert_equal(py_func(a).dtype, jit_func(a).dtype)

    def test_zeros1(self):
        def py_func(d):
            return np.zeros(d)

        jit_func = njit(py_func)
        assert_equal(py_func(5), jit_func(5))

    def test_zeros2(self):
        def py_func(a):
            return np.zeros(a.shape, a.dtype)

        jit_func = njit(py_func)
        arr = np.array([1, 2, 3])
        for t in ['int32', 'int64', 'float32', 'float64']:
            a = arr.astype(t)
            assert_equal(py_func(a).shape, jit_func(a).shape)
            assert_equal(py_func(a).dtype, jit_func(a).dtype)

    @unittest.expectedFailure
    def test_zeros3(self):
        def py_func(d):
            return np.zeros(d, dtype=np.dtype('int64'))

        jit_func = njit(py_func)
        assert_equal(py_func(5), jit_func(5))

    @unittest.expectedFailure
    def test_zeros4(self):
        def py_func(d):
            return np.zeros(d)

        jit_func = njit(py_func)
        assert_equal(py_func((2, 1)), jit_func((2, 1)))

    def test_parallel(self):
        def py_func(a, b):
            return np.add(a, b)

        jit_func = njit(py_func, parallel=True)
        arr = np.asarray([[[1,2,3],[4,5,6]],
                          [[1,2,3],[4,5,6]]])
        assert_equal(py_func(arr,arr), jit_func(arr,arr))

    def test_parallel_reduce(self):
        def py_func(a):
            shape = a.shape
            res = 0
            for i in range(shape[0]):
                for j in numba.prange(shape[1]):
                    for k in numba.prange(shape[2]):
                        res = res + a[i,j,k]
            return res

        jit_func = njit(py_func, parallel=True)
        arr = np.asarray([[[1,2,3],[4,5,6]]]).repeat(10000,0)
        assert_equal(py_func(arr), jit_func(arr))

    def test_vectorize(self):
        import math
        funcs = [
            lambda a : a + 1,
            lambda a : math.erf(a),
            # lambda a : 5 if a == 1 else a, # TODO: investigate
        ]

        for func in funcs:
            vec_func = vectorize(func)

            for a in _test_arrays:
                arr = np.array(a)
                assert_equal(_vectorize_reference(func, arr), vec_func(arr))

    def test_vectorize_indirect(self):
        def func(a):
            return a + 1

        vec_func = vectorize(func)

        def py_func(a):
            return vec_func(a)

        jit_func = njit(py_func, parallel=True)

        for a in _test_arrays:
            arr = np.array(a)
            assert_equal(_vectorize_reference(func, arr), jit_func(arr))

    def test_fortran_layout(self):
        def py_func(a):
            return a.T

        jit_func = njit(py_func)

        arr = np.array([[1,2],[3,4]])
        for a in [arr]: # TODO: arr.T
            assert_equal(py_func(a), jit_func(a))

@parametrize_function_variants("a", [
    'np.array(1)',
    'np.array(2.5)',
    'np.array([])',
    'np.array([1,2,3])',
    'np.array([[1,2,3]])',
    'np.array([[1,2],[3,4],[5,6]])',
    ])
def test_atleast2d(a):
    def py_func(a):
        return np.atleast_2d(a)

    jit_func = njit(py_func)
    assert_equal(py_func(a), jit_func(a))

_test_reshape_test_array = np.array([1,2,3,4,5,6,7,8,9,10,11,12])
_test_reshape_test_arrays = [
    _test_reshape_test_array,
    _test_reshape_test_array.reshape((2,6)),
    _test_reshape_test_array.reshape((2,3,2)),
]
@parametrize_function_variants("py_func", [
    'lambda a: a.reshape(a.size)',
    'lambda a: a.reshape((a.size,))',
    'lambda a: a.reshape((a.size,1))',
    'lambda a: a.reshape((1, a.size))',
    'lambda a: a.reshape((1, a.size, 1))',
    ])
@pytest.mark.parametrize("array", _test_reshape_test_arrays)
def test_reshape(py_func, array):
    jit_func = njit(py_func)
    assert_equal(py_func(array), jit_func(array))

@parametrize_function_variants("py_func", [
    # 'lambda a: a.flat', TODO: flat support
    'lambda a: a.flatten()',
    ])
@pytest.mark.parametrize("array", _test_reshape_test_arrays)
def test_flatten(py_func, array):
    jit_func = njit(py_func)
    assert_equal(py_func(array), jit_func(array))

@parametrize_function_variants("py_func", [
    'lambda a, b: ()',
    'lambda a, b: (a,b)',
    'lambda a, b: ((a,b),(a,a),(b,b),())',
    ])
@pytest.mark.parametrize("a,b",
        itertools.product(*(([1,2.5,np.array([1,2,3]), np.array([4.5,6.7,8.9])],)*2))
    )
def test_tuple_ret(py_func, a, b):
    if isinstance(a, np.ndarray) or isinstance(b, np.ndarray):
        pytest.xfail()
    jit_func = njit(py_func)
    assert_equal(py_func(a, b), jit_func(a, b))

@pytest.mark.parametrize("arrays",
                         [([1,2,3],[4,5,6]),
                          ([[1,2],[3,4]],[[5,6],[7,8]]),
                          ([[[1],[2]],[[3],[4]]],[[[5],[6]],[[7],[8]]]),
                          ([1,2,3],[4,5,6],[7,8,9]),
                          ([1,2],[3,4],[5,6],[7,8]),
                         ])
@pytest.mark.parametrize("axis",
                         [0,1,2]) # TODO: None
def test_concat(arrays, axis):
    arr = tuple(np.array(a) for a in arrays)
    num_dims = len(arr[0].shape);
    if axis >= num_dims:
        pytest.skip() # TODO: unselect
    num_arrays = len(arrays)
    if num_arrays == 2:
        def py_func(arr1, arr2):
            return np.concatenate((arr1, arr2), axis=axis)
    elif num_arrays == 3:
        def py_func(arr1, arr2, arr3):
            return np.concatenate((arr1, arr2, arr3), axis=axis)
    elif num_arrays == 4:
        def py_func(arr1, arr2, arr3, arr4):
            return np.concatenate((arr1, arr2, arr3, arr4), axis=axis)
    else:
        assert False
    jit_func = njit(py_func)
    assert_equal(py_func(*arr), jit_func(*arr))

@parametrize_function_variants("py_func", [
    'lambda a, b, c, d: a[b:c]',
    'lambda a, b, c, d: a[3:c]',
    'lambda a, b, c, d: a[b:4]',
    'lambda a, b, c, d: a[3:4]',
    'lambda a, b, c, d: a[b:c:d]',
    'lambda a, b, c, d: a[b:c:1]',
    'lambda a, b, c, d: a[b:c:2]',
    'lambda a, b, c, d: a[3:4:2]',
    ])
def test_slice(py_func):
    arr = np.array([1,2,3,4,5,6,7,8])
    jit_func = njit(py_func)
    assert_equal(py_func(arr, 3, 4, 2), jit_func(arr, 3, 4, 2))

def test_multidim_slice():
    def py_func(a, b):
        return a[1, b,:]
    jit_func = njit(py_func)

    a = np.array([[[1],[2],[3]],[[4],[5],[6]]])
    assert_equal(py_func(a, 0), jit_func(a, 0))

def test_size_ret():
    def py_func(a, b):
        return a.size / b
    jit_func = njit(py_func)

    a = np.array([[[1],[2],[3]],[[4],[5],[6]]])
    assert_equal(py_func(a, 3), jit_func(a, 3))

@pytest.mark.parametrize("a", [
    np.array([[1,2],[4,5]])
    ])
@pytest.mark.parametrize("b", [True, False])
def test_tensor_if(a, b):
    def py_func(m, rowvar):
        m_arr = np.atleast_2d(m)
        if not rowvar:
            m_arr = m_arr.T
        return m_arr
    jit_func = njit(py_func)

    assert_equal(py_func(a, b), jit_func(a, b))

def _cov(m, y=None, rowvar=True, bias=False, ddof=None):
    return np.cov(m, y, rowvar, bias, ddof)

_rnd = np.random.RandomState(42)

@parametrize_function_variants("m", [
    'np.array([[0, 2], [1, 1], [2, 0]]).T',
    '_rnd.randn(100).reshape(5, 20)',
    'np.asfortranarray(np.array([[0, 2], [1, 1], [2, 0]]).T)',
    '_rnd.randn(100).reshape(5, 20)[:, ::2]',
    'np.array([0.3942, 0.5969, 0.7730, 0.9918, 0.7964])',
    # 'np.full((4, 5), fill_value=True)', TODO
    'np.array([np.nan, 0.5969, -np.inf, 0.9918, 0.7964])',
    'np.linspace(-3, 3, 33).reshape(33, 1)',

    # non-array inputs
    # '((0.1, 0.2), (0.11, 0.19), (0.09, 0.21))',  # UniTuple
    # '((0.1, 0.2), (0.11, 0.19), (0.09j, 0.21j))',  # Tuple
    # '(-2.1, -1, 4.3)',
    # '(1, 2, 3)',
    # '[4, 5, 6]',
    # '((0.1, 0.2, 0.3), (0.1, 0.2, 0.3))',
    # '[(1, 2, 3), (1, 3, 2)]',
    # '3.142',
    # '((1.1, 2.2, 1.5),)',

    # empty data structures
    # 'np.array([])',
    # 'np.array([]).reshape(0, 2)',
    # 'np.array([]).reshape(2, 0)',
    # '()',
    ])
def test_cov_basic(m):
    py_func = _cov
    jit_func = njit(py_func)
    m = m.copy() # TODO: fix strides
    assert_allclose(py_func(m), jit_func(m), rtol=1e-15, atol=1e-15)

def _copy_array(arg):
    if isinstance(arg, np.ndarray):
        arg = arg.copy();
    return arg

_cov_inputs_m = _rnd.randn(105).reshape(15, 7)
@pytest.mark.parametrize("m",
                         [_cov_inputs_m])
@pytest.mark.parametrize("y",
                         [None, _cov_inputs_m[::-1]])
@pytest.mark.parametrize("rowvar",
                         [False, True])
@pytest.mark.parametrize("bias",
                         [False, True])
@pytest.mark.parametrize("ddof",
                         [None, -1, 0, 1, 3.0, True])
def test_cov_explicit_arguments(m, y, rowvar, bias, ddof):
    if isinstance(ddof, bool):
        pytest.xfail()
    py_func = _cov
    jit_func = njit(py_func)
    m = _copy_array(m) # TODO: fix strides
    y = _copy_array(y) # TODO: fix strides
    assert_allclose(py_func(m=m, y=y, rowvar=rowvar, bias=bias, ddof=ddof), jit_func(m=m, y=y, rowvar=rowvar, bias=bias, ddof=ddof), rtol=1e-14, atol=1e-14)

@parametrize_function_variants("m, y, rowvar", [
    '(np.array([-2.1, -1, 4.3]), np.array([3, 1.1, 0.12]), True)',
    '(np.array([1, 2, 3]), np.array([1j, 2j, 3j]), True)',
    '(np.array([1j, 2j, 3j]), np.array([1, 2, 3]), True)',
    '(np.array([1, 2, 3]), np.array([1j, 2j, 3]), True)',
    '(np.array([1j, 2j, 3]), np.array([1, 2, 3]), True)',
    '(np.array([]), np.array([]), True)',
    '(1.1, 2.2, True)',
    '(_rnd.randn(10, 3), np.array([-2.1, -1, 4.3]).reshape(1, 3) / 10, True)',
    '(np.array([-2.1, -1, 4.3]), np.array([[3, 1.1, 0.12], [3, 1.1, 0.12]]), True)',
    # '(np.array([-2.1, -1, 4.3]), np.array([[3, 1.1, 0.12], [3, 1.1, 0.12]]), False)',
    '(np.array([[3, 1.1, 0.12], [3, 1.1, 0.12]]), np.array([-2.1, -1, 4.3]), True)',
    # '(np.array([[3, 1.1, 0.12], [3, 1.1, 0.12]]), np.array([-2.1, -1, 4.3]), False)',
    ])
def test_cov_edge_cases(m, y, rowvar):
    if not isinstance(m, np.ndarray) or not isinstance(y, np.ndarray) or np.iscomplexobj(m) or np.iscomplexobj(y):
        pytest.xfail()
    py_func = _cov
    jit_func = njit(py_func)
    m = _copy_array(m) # TODO: fix strides
    y = _copy_array(y) # TODO: fix strides
    assert_allclose(py_func(m=m, y=y, rowvar=rowvar), jit_func(m=m, y=y, rowvar=rowvar), rtol=1e-14, atol=1e-14)

if __name__ == '__main__':
    unittest.main()<|MERGE_RESOLUTION|>--- conflicted
+++ resolved
@@ -141,50 +141,6 @@
         arr = np.asarray([5,6,7])
         assert_equal(py_func(arr), jit_func(arr))
 
-<<<<<<< HEAD
-    def test_unary(self):
-        funcs = [
-            lambda a: a.sum(),
-            lambda a: np.sum(a),
-            lambda a: np.sqrt(a),
-            lambda a: np.square(a),
-            lambda a: np.log(a),
-            lambda a: np.sin(a),
-            lambda a: np.cos(a),
-            lambda a: np.mean(a),
-            lambda a: a.size,
-            # lambda a: a.T, TODO: need fortran layout support
-            lambda a: a.T.T,
-        ]
-
-        for py_func in funcs:
-            jit_func = njit(py_func)
-            for a in _test_arrays:
-                arr = np.array(a)
-                assert_equal(py_func(arr), jit_func(arr))
-
-    def test_binary(self):
-        funcs = [
-            lambda a, b: np.add(a, b),
-            lambda a, b: a + b,
-            lambda a, b: np.subtract(a, b),
-            lambda a, b: a - b,
-            lambda a, b: np.multiply(a, b),
-            lambda a, b: a * b,
-            lambda a, b: np.power(a, b),
-            lambda a, b: a ** b,
-            lambda a, b: np.true_divide(a, b),
-            lambda a, b: a / b,
-        ]
-
-        test_data = [1, 2.5, np.array([1,2,3]), np.array([4.4,5.5,6.6])]
-        for py_func in funcs:
-            jit_func = njit(py_func)
-            for a1, a2 in itertools.product(test_data, test_data):
-                assert_equal(py_func(a1,a2), jit_func(a1,a2))
-
-=======
->>>>>>> e0de03b6
     def test_sum_axis(self):
         funcs = [
             lambda a: np.sum(a, axis=0),
